"""Simple utilities for T3 imaging.
"""
import subprocess
import numpy as np
from influxdb import DataFrameClient
import astropy.units as u
from astropy.coordinates import Angle
import dsacalib.constants as ct
<<<<<<< HEAD
import numpy as np
import datetime
from psrqpy import QueryATNF
from astropy.coordinates import SkyCoord, ITRS, EarthLocation
from dsautils import dsa_store
from progress.bar import Bar
import dsacalib.constants as ct
import dsautils.cnf as cnf
ds = dsa_store.DsaStore()

MY_CNF = cnf.Conf()
CORR_CNF = MY_CNF.get('corr')

query = QueryATNF(params=['DM', 'RAJ', 'DECJ', 'S1400', 'PSRJ', 'PSRB'])
=======
from dsacalib.utils import direction
>>>>>>> a9a74314

influx = DataFrameClient('influxdbservice.sas.pvt', 8086, 'root', 'root', 'dsa110')

def get_elevation_mjd(tobs):
    """Gets the pointing elevation at a time in the past.

    Parameters
    ----------
    tobs : astropy.time.Time object
        The observing time.
    
    Returns
    -------
    astropy Quantity
        The pointing elevation in degrees or equivalent.
    """
    time_ms = int(tobs.unix*1000)
    query = ('SELECT ant_num, ant_el, ant_cmd_el, ant_el_err FROM "antmon" WHERE '
             'time >= {0}ms and time < {1}ms'.format(time_ms-500, time_ms+500))
    el_df = influx.query(query)
    el_df = el_df['antmon']
    el = np.median(el_df[np.abs(el_df['ant_el_err']) < 1.]['ant_cmd_el'])*u.deg
    return el

def get_declination(elevation, latitude=ct.OVRO_LAT*u.rad):
    """Calculates the declination from the elevation.
    
    Parameters
    ----------
    elevation : astropy Quantity
        The elevation, in degrees or equivalent.
    latitude : astropy Quantity
        The latitude of the telescope, in degrees or equivalent.

    Returns
    -------
    astropy Quantity
        The declination, in degrees or equivalent.
    """
    return (elevation+latitude-90*u.deg).to(u.deg)

def get_declination_mjd(tobs, latitude=ct.OVRO_LAT*u.rad):
    """Gets the pointing declination at a time in the past.

    Parameters
    ----------
    tobs : astropy.Time object
        The observing time.
    latitude : astropy Quantity
        The telescope latitude.

    Returns
    -------
    astropy Quantity
        The declination, in degrees or equivalent.
    """
    elevation = get_elevation_mjd(tobs)
<<<<<<< HEAD
    return get_declination(elevation)

def get_pointing_mjd(mjd):
    tmjd = Time(mjd, scale='utc', format='mjd')
    ra_mjd =  (tmjd.sidereal_time('apparent', longitude=ct.OVRO_LON*(180./np.pi)*u.deg)).deg
    dec_mjd = get_declination_mjd(tmjd)

    return ra_mjd*u.deg, dec_mjd

def get_pointing_declination(tol=0.25):
    """Gets the pointing declination from the commanded antenna elevations.
    Parameters
    ----------
    tol : float
        The tolerance for discrepancies in the antenna pointing and commanded
        elevations, in degrees.
    Returns
    -------
    astropy quantity
        The pointing declination, in degrees or equivalent.
    """
    commanded_els = np.zeros(len(CORR_CNF['antenna_order']))
    for idx, ant in CORR_CNF['antenna_order'].items():
        try:
            antmc = ds.get_dict('/mon/ant/{0}'.format(ant))
            a1 = np.abs(antmc['ant_el'] - antmc['ant_cmd_el'])
        except:
            a1 = 2.*tol
        if a1 < tol:
            commanded_els[idx] = antmc['ant_cmd_el']
        else:
            commanded_els[idx] = np.nan

    pt_el = np.nanmedian(commanded_els)
    if pt_el is not np.nan:
        pt_dec = ct.OVRO_LAT*u.rad + pt_el*u.deg - 90*u.deg
    else:
        pt_el = CORR_CNF['pt_dec']
    return pt_dec

def get_pointing_now():
    tnow = Time(datetime.datetime.now(), scale='utc')
    ra_now = (tnow.sidereal_time('apparent', longitude=ct.OVRO_LON*(180./np.pi)*u.deg)).deg
    dec_now = get_pointing_declination()
    dec_now = np.rad2deg(dec_now.value)
    
    return ra_now*u.deg, dec_now*u.deg, tnow.mjd

def match_pulsar(RA_mjd, Dec_mjd, thresh_deg=3.5):
    RA_psr, Dec_psr, DM = np.array(query['RAJ']), np.array(query['DECJ']), np.array(query['DM'])
#    print(RA_mjd, Dec_mjd)
    c = SkyCoord(ra=RA_mjd, dec=Dec_mjd)
    catalog = SkyCoord(ra=RA_psr, dec=Dec_psr, unit=(u.h, u.deg))
    
    ra,dec = catalog.data.lon.deg, catalog.data.lat.value
    sep_deg = np.sqrt((ra-RA_mjd.value)**2 + (dec - Dec_mjd.value)**2)
    ind_near = np.where(sep_deg<thresh_deg)[0]
    #idx, d2, d3 = c.match_to_catalog_sky(catalog)

    return ind_near
=======
    return get_declination(elevation, latitude)

def rsync_file(infile, outdir):
    """Rsyncs a file from the correlator machines to dsastorage.

    Parameters
    ----------
    infile : str
        The sourcefile string, e.g. 'corr01.sas.pvt:/home/user/data/fl_out.1.5618974'
    outfile : str
        The destination string, e.g. '/home/user/data/'
    
    Returns
    -------
    str
        The full path to the rsynced file in its destination.
    """
    command = '. ~/.keychain/lxd110h23-sh ; rsync -avvP --inplace {0} {1}'.format(infile, outdir)
    process = subprocess.Popen(
        command,
        stdout=subprocess.PIPE,
        stderr=subprocess.STDOUT,
        shell=True
    )
    proc_stdout = str(process.communicate()[0].strip())
    print(proc_stdout)
    fname = infile.split('/')[-1]
    return '{0}{1}'.format(outdir, fname)

def get_pointing(obstime):
    """Get the RA and DEC of the array at a given time in the past.

    Parameters
    ----------
    obstime : astropy.time.Time object
        The observation time.

    Returns
    -------
    tuple
        (ra, dec) of the observation in J2000 epoch, as astropy Quantities.
    """
    ra, dec = direction(
        'HADEC',
        0.,
        get_declination_mjd(obstime).to_value(u.rad),
        obstime=obstime.mjd
    ).J2000()
    return Angle(ra*u.rad).to(u.hourangle), Angle(dec*u.rad).to(u.deg)

def get_beam_ha(ibeam, beam_sep=1*u.arcmin):
    return beam_sep*(127-ibeam)

def get_beam_ra_dec(obstime, ibeam):
    """Get ra and dec of beam.
    
    Parameters
    ----------
    obstime : astropy time object
        observing time
    ibeam : int
        beam id
    
    Returns
    -------
    tuple
        Ra, Dec in radians
    """
    trigger_dir = direction(
        'HADEC',
        get_beam_ha(ibeam).to_value(u.rad),
        get_declination_mjd(obstime).to_value(u.rad),
        obstime=obstime
    )
    return trigger_dir.J2000()
>>>>>>> a9a74314
<|MERGE_RESOLUTION|>--- conflicted
+++ resolved
@@ -6,7 +6,7 @@
 import astropy.units as u
 from astropy.coordinates import Angle
 import dsacalib.constants as ct
-<<<<<<< HEAD
+from dsacalib.utils import direction
 import numpy as np
 import datetime
 from psrqpy import QueryATNF
@@ -19,13 +19,9 @@
 
 MY_CNF = cnf.Conf()
 CORR_CNF = MY_CNF.get('corr')
-
 query = QueryATNF(params=['DM', 'RAJ', 'DECJ', 'S1400', 'PSRJ', 'PSRB'])
-=======
-from dsacalib.utils import direction
->>>>>>> a9a74314
-
 influx = DataFrameClient('influxdbservice.sas.pvt', 8086, 'root', 'root', 'dsa110')
+
 
 def get_elevation_mjd(tobs):
     """Gets the pointing elevation at a time in the past.
@@ -48,6 +44,7 @@
     el = np.median(el_df[np.abs(el_df['ant_el_err']) < 1.]['ant_cmd_el'])*u.deg
     return el
 
+
 def get_declination(elevation, latitude=ct.OVRO_LAT*u.rad):
     """Calculates the declination from the elevation.
     
@@ -65,6 +62,7 @@
     """
     return (elevation+latitude-90*u.deg).to(u.deg)
 
+
 def get_declination_mjd(tobs, latitude=ct.OVRO_LAT*u.rad):
     """Gets the pointing declination at a time in the past.
 
@@ -81,8 +79,8 @@
         The declination, in degrees or equivalent.
     """
     elevation = get_elevation_mjd(tobs)
-<<<<<<< HEAD
     return get_declination(elevation)
+
 
 def get_pointing_mjd(mjd):
     tmjd = Time(mjd, scale='utc', format='mjd')
@@ -90,6 +88,7 @@
     dec_mjd = get_declination_mjd(tmjd)
 
     return ra_mjd*u.deg, dec_mjd
+
 
 def get_pointing_declination(tol=0.25):
     """Gets the pointing declination from the commanded antenna elevations.
@@ -122,6 +121,7 @@
         pt_el = CORR_CNF['pt_dec']
     return pt_dec
 
+
 def get_pointing_now():
     tnow = Time(datetime.datetime.now(), scale='utc')
     ra_now = (tnow.sidereal_time('apparent', longitude=ct.OVRO_LON*(180./np.pi)*u.deg)).deg
@@ -130,6 +130,7 @@
     
     return ra_now*u.deg, dec_now*u.deg, tnow.mjd
 
+
 def match_pulsar(RA_mjd, Dec_mjd, thresh_deg=3.5):
     RA_psr, Dec_psr, DM = np.array(query['RAJ']), np.array(query['DECJ']), np.array(query['DM'])
 #    print(RA_mjd, Dec_mjd)
@@ -142,8 +143,7 @@
     #idx, d2, d3 = c.match_to_catalog_sky(catalog)
 
     return ind_near
-=======
-    return get_declination(elevation, latitude)
+
 
 def rsync_file(infile, outdir):
     """Rsyncs a file from the correlator machines to dsastorage.
@@ -172,6 +172,7 @@
     fname = infile.split('/')[-1]
     return '{0}{1}'.format(outdir, fname)
 
+
 def get_pointing(obstime):
     """Get the RA and DEC of the array at a given time in the past.
 
@@ -193,8 +194,10 @@
     ).J2000()
     return Angle(ra*u.rad).to(u.hourangle), Angle(dec*u.rad).to(u.deg)
 
+
 def get_beam_ha(ibeam, beam_sep=1*u.arcmin):
     return beam_sep*(127-ibeam)
+
 
 def get_beam_ra_dec(obstime, ibeam):
     """Get ra and dec of beam.
@@ -217,5 +220,4 @@
         get_declination_mjd(obstime).to_value(u.rad),
         obstime=obstime
     )
-    return trigger_dir.J2000()
->>>>>>> a9a74314
+    return trigger_dir.J2000()