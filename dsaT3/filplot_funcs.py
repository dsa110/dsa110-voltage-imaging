--- conflicted
+++ resolved
@@ -25,15 +25,10 @@
 from sigpyproc.Readers import FilReader
 import slack
 
-<<<<<<< HEAD
-from dsaT3 import utils
-from dsaT3.utils import get_pointing_mjd
+
 from event import labels
-=======
 from astropy.time import Time
-
 from dsautils.coordinates import get_pointing, get_galcoord
->>>>>>> a00baa12
 
 ncpu = multiprocessing.cpu_count() - 1 
 
