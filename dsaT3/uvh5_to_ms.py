--- conflicted
+++ resolved
@@ -24,12 +24,8 @@
 REF_FREQ_GHZ = 1.530
 
 def uvh5_to_ms(candname, candtime, dispersion_measure=None, uvh5files=None, msname=None,
-<<<<<<< HEAD
                centre_time=None, ref_freq_GHz=REF_FREQ_GHZ, ntbins=8,
                template_path=TEMPLATE, singlems=False):
-=======
-               ntbins=8, centre_time_s=CENTRE_TIME_S, template_path=TEMPLATE, singlems=False):
->>>>>>> e345e58c
     """Convert uvh5 to ms.
 
     This mostly follows the method used in the real-time system with some differences:
