--- conflicted
+++ resolved
@@ -1,53 +1,6 @@
 from dsaT3 import utils
 from dsautils import dsa_store
 ds = dsa_store.DsaStore()
-<<<<<<< HEAD
-datestring = ds.get_dict('/cnf/datestring')
-
-T3root = '/media/ubuntu/data/dsa110/T3/'
-
-# copy from T3 directory 
-os.system('mkdir -p '+T3root+datestring)
-os.system('cp /home/ubuntu/data/T3/* '+T3root+datestring)
-
-fls = glob.glob(T3root+datestring+'/*.json')
-
-## let me know which ones will be archived
-#for fl in fls:
-#    f = open(fl)
-#    de = json.load(f)
-#    print('Key <save> not in {0}'.format(fl))
-#    # Skip corr node json files without the save key if OoD archives twice
-#    if de.get('save', False):
-#        print('Will save voltages for ',de['trigname'])
-
-for fl in fls:
-
-    f = open(fl)
-    de = json.load(f)
-    #if de.get('save', False):
-    if de['label']=='astrophysical':
-
-        for corr in ['corr03', 'corr04', 'corr05', 'corr06', 'corr07', 'corr08', 'corr10', 'corr11', 'corr12', 'corr14', 'corr15', 'corr16', 'corr18', 'corr19', 'corr21', 'corr22']:
-
-            if de[corr+'_header'] is True:
-
-                outfile_h = T3root + datestring + '/'+corr+'_'+de['trigname']+'_header.json'
-                
-                if not os.path.exists(outfile_h):
-                    print('copying header '+corr+' '+de['trigname'])
-                    os.system('scp '+corr+'.sas.pvt:./data/'+de['trigname']+'_header.json '+outfile_h)
-            
-            if de[corr+'_data'] is True:
-
-                outfile_d = T3root + datestring + '/'+corr+'_'+de['trigname']+'_data.out'
-
-                if not os.path.exists(outfile_d):
-                    print('copying data '+corr+' '+de['trigname'])
-                    os.system('scp '+corr+'.sas.pvt:./data/'+de['trigname']+'_data.out '+outfile_d)
-            
-=======
 
 datestring = ds.get_dict('/cnf/datestring')
-utils.archive(datestring)
->>>>>>> 457e991f
+utils.archive(datestring)