"""
Convert voltage files to measurement sets.
"""
from types import MappingProxyType
import re
import os
import glob
import subprocess
from multiprocessing import Process, Manager
import multiprocessing
import queue
import argparse
import time
import astropy.units as u
from dsautils.coordinates import get_declination, get_elevation
from dsaT3.uvh5_to_ms import uvh5_to_ms
from dsaT3.utils import rsync_file, load_params, get_tstart_from_json, get_DM_from_json
from dsaT3.generate_uvh5 import generate_uvh5, parse_visibility_parameters
from dsaT3.voltages_to_ms import *


def voltages_to_ms(candname: str, datestring: str, ntint: int, start_offset: int, end_offset: int,
                   full_pol: bool=False) -> None:
    """
    Correlate voltage files and convert to a measurement set.

    Parameters
    ----------
    candname : str
        The unique name of the candidate.
    datestring : str
        The datestring the observation is archived under. Use 'current' if the
        data is from the current, unarchived observing run.
    ntint : int
        The number of time samples to integrate together during correlation.
    nfint : int
        The number of frequency channels to integrate together after removing
        outrigger delays.
    start_offset : int
        The number of time samples (after correlation) to offset the start of
        the measurement set by.  If not provided, the entire time is converted
        to a measurement set.
    end_offset : int
        The last time sample (after correlation) to write to the measurement
        set. If not provide,d the entire time is converted to a measurement
        set.
    """

    start_offset, end_offset = set_default_if_unset(start_offset, end_offset)
    system_setup = initialize_system()
    cand = initialize_candidate(candname, datestring, system_setup)
    corrparams = initialize_correlater(fullpol, ntint, cand, system_setup)
    uvh5params = initialize_uvh5(cand, system_setup)



    # Initialize the process manager, locks, values, and queues
    manager = Manager()
    ncorrfiles = manager.Value('i', 0)
    ncorrfiles_lock = manager.Lock()
    declination = manager.Value(float, None)
    declination_lock = manager.Lock()
    rsync_queue = manager.Queue()
    corr_queue = manager.Queue()
    uvh5_queue = manager.Queue()

    # Generate the table needed by the correlator
    get_declination_etcd = process_join(generate_declination_component(
        declination, declination_lock, cand.time))
    _ = get_declination_etcd()

    # TODO: Do this at tref
    generate_delay_table(headername, declination.value)

    rsync_all_files = pipeline_component(
        generate_rsync_component(rsync),
        rsync_queue,
        corr_queue)

    correlate = pipeline_component(
        generate_correlate_component(
            ntint, corr_ch0_MHz_safe, full_pol, ncorrfiles, ncorrfiles_lock),
        corr_queue,
        uvh5_queue)

    write_uvh5 = pipeline_component(
        generate_uvh5_component(
            candname, declination, vis_params_safe, startoffset, end_offset,
            ncorrfiles, ncorrfiles_lock),
        uvh5_queue)

    processes = [
        Process(target=rsync_all_files, daemon=True),
        Process(target=correlate, daemon=True),
        Process(target=write_uvh5, daemon=True)]

    # Populate rsync queue (the entry queue in our pipeline)
    # We only need to do this if the corresponding hdf5 file hasn't
    # been created already.
    for i, filename in enumerate(cand.voltagefiles):
        if not os.path.exists(uvh5params.files[i]):
            rsync_queue.put([filename, corrparams.files[i]])
    rsync_queue.put('END')

    # Start all processes in the pipeline
    for proc in processes:
        proc.start()

    for proc in processes:
        proc.join()

    # Convert uvh5 files to a measurement set
    # TODO: pass tref as the place to cut out the dedispersed pulse around
    msname = f'{system_setup.msdir}{candname}'
    uvh5_to_ms(cand.name, cand.time, cand.dm, uvh5.files, msname)

    # Remove hdf5 files from disk
<<<<<<< HEAD
    for hdf5file in uvh5.files:
        os.remove(hdf5file)
=======
    for hdf5file in hdf5files:
        os.remove(hdf5file)

def rsync_handler(rsync_queue: "Manager().Queue", corr_queue: "Manager().Queue",
                  rsync: bool) -> None:
    """Rsyncs files, then updates `corr_queue`."""
    rsync_done = False
    while not rsync_done:
        try:
            item = rsync_queue.get()
        except queue.Empty:
            time.sleep(10)
        else:
            if item == 'END':
                rsync_done = True
                continue
            srcfile, vfile = item
            if not os.path.exists(vfile):
                if rsync:
                    rsync_file(srcfile, vfile)
                else:
                    os.symlink(srcfile, vfile)
            corr_queue.put(vfile)

def corr_handler(ntint: int, corr_ch0: dict, full_pol: bool, corr_queue: "Manager().Queue",
                 uvh5_queue: "Manager().Queue", ncorrfiles: "Manager().Value",
                 ncorrfiles_lock: "Manager().Lock") -> None:
    """Correlates data using T3 cpu correlator."""
    corr_done = False
    while not corr_done:
        if ncorrfiles.value > NPROC-1:
            time.sleep(10)
            continue
        try:
            vfile = corr_queue.get()
        except queue.Empty:
            time.sleep(10)
        else:
            if vfile == 'END':
                corr_done = True
                continue
            with ncorrfiles_lock:
                ncorrfiles.value += 1
            corr = re.findall('corr\d\d', vfile)[0]
            if not os.path.exists('{0}.corr'.format(vfile)):
                first_channel_MHz = corr_ch0[corr]
                command = (
                    '/home/ubuntu/proj/dsa110-shell/dsa110-bbproc/toolkit_dev '
                    f'-i {vfile} -o {vfile}.corr -t {ntint} -c {first_channel_MHz} '
                    f'-d delays.dat {"" if full_pol else "-a"}')
                print(command)
                process = subprocess.Popen(
                    command,
                    stdout=subprocess.PIPE,
                    stderr=subprocess.STDOUT,
                    shell=True)
                proc_stdout = str(process.communicate()[0].strip())
                print(proc_stdout)

            corrfile = '{0}.corr'.format(vfile)
            uvh5_queue.put(corrfile)

def get_declination_handler(declination: "Manager().Value", declination_lock: "Manager().Lock",
                    tstart: "astropy.time.Time"):
    with declination_lock:
        if declination.value is None:
            declination.value = get_declination(
                get_elevation(tstart)
            ).to_value(u.deg)

def uvh5_handler(candname: str, declination: "Manager().Value",
                 vis_params: dict, start_offset: int,
                 end_offset: int, uvh5_queue: "Manager().Queue", ncorrfiles: "Manager().Value",
                 ncorrfiles_lock: "Manager().Lock") -> None:
    """Convert correlated data to uvh5."""
    proc = multiprocessing.current_process()
    uvh5_done = False

    while not uvh5_done:
        try:
            corrfile = uvh5_queue.get()
        except queue.Empty:
            time.sleep(10)
        else:
            if corrfile == 'END':
                print('proc {0} is setting uvh5_done'.format(proc.pid))
                uvh5_done = True
                continue
            uvh5name = generate_uvh5(
                '{0}/{1}'.format(T3PARAMS['corrdir'], candname),
                declination.value*u.deg,
                corrfile=corrfile,
                vis_params=vis_params,
                start_offset=start_offset,
                end_offset=end_offset
            )
            print(uvh5name)
            os.remove(corrfile)
            with ncorrfiles_lock:
                ncorrfiles.value -= 1
    print('{0} exiting'.format(proc.pid))
>>>>>>> dc8542b6

def set_default_if_unset(start_offset: int, end_offset: int) -> tuple:
    """Set default `start_offset` and `end_offset` if they aren't set."""
    if start_offset < 0:
        start_offset = None
    if end_offset < 0:
        end_offset = None
    return start_offset, end_offset

def parse_commandline_arguments() -> "argparse.Namespace":
    """Parse commandline arguments."""
    parser = argparse.ArgumentParser(
        description='Correlate candidate voltage files.')
    parser.add_argument(
        'candname',
        type=str,
        help='unique candidate name')
    parser.add_argument(
        '--datestring',
        type=str,
        help='datestring of archived candidate',
        nargs='?',
        default='current')
    parser.add_argument(
        '--ntint',
        type=int,
        nargs='?',
        default=8,
        help='number of native time bins to integrate during correlation')
    parser.add_argument(
        '--startoffset',
        type=int,
        nargs='?',
        default=1716,
        help='nbins from beginning of correlated data to start writing to ms')
    parser.add_argument(
        '--stopoffset',
        type=int,
        nargs='?',
        default=4788,
        help='number of bins from end of correlation to write to ms')

    args = parser.parse_args()
    return args

if __name__ == '__main__':
    ARGS = parse_commandline_arguments()
    voltages_to_ms(ARGS.candname, ARGS.datestring, ntint=ARGS.ntint,
                   start_offset=ARGS.startoffset, end_offset=ARGS.stopoffset)<|MERGE_RESOLUTION|>--- conflicted
+++ resolved
@@ -17,7 +17,6 @@
 from dsaT3.utils import rsync_file, load_params, get_tstart_from_json, get_DM_from_json
 from dsaT3.generate_uvh5 import generate_uvh5, parse_visibility_parameters
 from dsaT3.voltages_to_ms import *
-
 
 def voltages_to_ms(candname: str, datestring: str, ntint: int, start_offset: int, end_offset: int,
                    full_pol: bool=False) -> None:
@@ -51,8 +50,6 @@
     cand = initialize_candidate(candname, datestring, system_setup)
     corrparams = initialize_correlater(fullpol, ntint, cand, system_setup)
     uvh5params = initialize_uvh5(cand, system_setup)
-
-
 
     # Initialize the process manager, locks, values, and queues
     manager = Manager()
@@ -115,112 +112,8 @@
     uvh5_to_ms(cand.name, cand.time, cand.dm, uvh5.files, msname)
 
     # Remove hdf5 files from disk
-<<<<<<< HEAD
     for hdf5file in uvh5.files:
         os.remove(hdf5file)
-=======
-    for hdf5file in hdf5files:
-        os.remove(hdf5file)
-
-def rsync_handler(rsync_queue: "Manager().Queue", corr_queue: "Manager().Queue",
-                  rsync: bool) -> None:
-    """Rsyncs files, then updates `corr_queue`."""
-    rsync_done = False
-    while not rsync_done:
-        try:
-            item = rsync_queue.get()
-        except queue.Empty:
-            time.sleep(10)
-        else:
-            if item == 'END':
-                rsync_done = True
-                continue
-            srcfile, vfile = item
-            if not os.path.exists(vfile):
-                if rsync:
-                    rsync_file(srcfile, vfile)
-                else:
-                    os.symlink(srcfile, vfile)
-            corr_queue.put(vfile)
-
-def corr_handler(ntint: int, corr_ch0: dict, full_pol: bool, corr_queue: "Manager().Queue",
-                 uvh5_queue: "Manager().Queue", ncorrfiles: "Manager().Value",
-                 ncorrfiles_lock: "Manager().Lock") -> None:
-    """Correlates data using T3 cpu correlator."""
-    corr_done = False
-    while not corr_done:
-        if ncorrfiles.value > NPROC-1:
-            time.sleep(10)
-            continue
-        try:
-            vfile = corr_queue.get()
-        except queue.Empty:
-            time.sleep(10)
-        else:
-            if vfile == 'END':
-                corr_done = True
-                continue
-            with ncorrfiles_lock:
-                ncorrfiles.value += 1
-            corr = re.findall('corr\d\d', vfile)[0]
-            if not os.path.exists('{0}.corr'.format(vfile)):
-                first_channel_MHz = corr_ch0[corr]
-                command = (
-                    '/home/ubuntu/proj/dsa110-shell/dsa110-bbproc/toolkit_dev '
-                    f'-i {vfile} -o {vfile}.corr -t {ntint} -c {first_channel_MHz} '
-                    f'-d delays.dat {"" if full_pol else "-a"}')
-                print(command)
-                process = subprocess.Popen(
-                    command,
-                    stdout=subprocess.PIPE,
-                    stderr=subprocess.STDOUT,
-                    shell=True)
-                proc_stdout = str(process.communicate()[0].strip())
-                print(proc_stdout)
-
-            corrfile = '{0}.corr'.format(vfile)
-            uvh5_queue.put(corrfile)
-
-def get_declination_handler(declination: "Manager().Value", declination_lock: "Manager().Lock",
-                    tstart: "astropy.time.Time"):
-    with declination_lock:
-        if declination.value is None:
-            declination.value = get_declination(
-                get_elevation(tstart)
-            ).to_value(u.deg)
-
-def uvh5_handler(candname: str, declination: "Manager().Value",
-                 vis_params: dict, start_offset: int,
-                 end_offset: int, uvh5_queue: "Manager().Queue", ncorrfiles: "Manager().Value",
-                 ncorrfiles_lock: "Manager().Lock") -> None:
-    """Convert correlated data to uvh5."""
-    proc = multiprocessing.current_process()
-    uvh5_done = False
-
-    while not uvh5_done:
-        try:
-            corrfile = uvh5_queue.get()
-        except queue.Empty:
-            time.sleep(10)
-        else:
-            if corrfile == 'END':
-                print('proc {0} is setting uvh5_done'.format(proc.pid))
-                uvh5_done = True
-                continue
-            uvh5name = generate_uvh5(
-                '{0}/{1}'.format(T3PARAMS['corrdir'], candname),
-                declination.value*u.deg,
-                corrfile=corrfile,
-                vis_params=vis_params,
-                start_offset=start_offset,
-                end_offset=end_offset
-            )
-            print(uvh5name)
-            os.remove(corrfile)
-            with ncorrfiles_lock:
-                ncorrfiles.value -= 1
-    print('{0} exiting'.format(proc.pid))
->>>>>>> dc8542b6
 
 def set_default_if_unset(start_offset: int, end_offset: int) -> tuple:
     """Set default `start_offset` and `end_offset` if they aren't set."""
